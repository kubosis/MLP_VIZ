from PyQt6.QtWidgets import (QApplication, QMainWindow, QGraphicsScene, QGraphicsView,
                             QGraphicsEllipseItem, QGraphicsLineItem, QGraphicsTextItem,
                             QVBoxLayout, QHBoxLayout, QWidget, QPushButton, QSlider, QLabel, QGraphicsRectItem)
from PyQt6.QtOpenGLWidgets import QOpenGLWidget
from PyQt6.QtCore import Qt, QPointF
from PyQt6.QtGui import QPen, QColor, QBrush, QPainter, QFont, QImage, QPixmap
import pyqtgraph as pg
import sys
import json
import numpy as np


class ZoomableGraphicsView(QGraphicsView):
    """Custom graphics view that supports mouse wheel zooming."""

    def wheelEvent(self, event):
        zoom_factor = 1.15

        # Zoom in or out
        if event.angleDelta().y() > 0:
            self.scale(zoom_factor, zoom_factor)
        else:
            self.scale(1.0 / zoom_factor, 1.0 / zoom_factor)


<<<<<<< HEAD
class HoverableNeuronItem(QGraphicsEllipseItem):
    STATE_DEFAULT = 0
    STATE_HIGHLIGHTED = 1
    STATE_SIBLING_OF_HOVERED = 2  # Neuron is in same layer as a hovered one, but not hovered itself
    highlighted_connection_z_value = 2  # Z-value for connections of the HOVERED neuron
    dimmed_connection_alpha = 15  # Alpha for connections of OTHER neurons in the SAME layer

    def __init__(self, layer_idx, neuron_idx_in_layer, visualizer_ref, *args, **kwargs):
        super().__init__(*args, **kwargs)
        self.setAcceptHoverEvents(True)

        self.layer_idx = layer_idx
        self.neuron_idx_in_layer = neuron_idx_in_layer  # For easier identification
        self.visualizer_ref = visualizer_ref

        self.original_neuron_pen = QPen()
        self.original_neuron_brush = QBrush()
        self.state = HoverableNeuronItem.STATE_DEFAULT

        # --- Appearance Config ---
        self.highlight_neuron_pen = QPen(QColor("black"), 2, Qt.PenStyle.SolidLine)

    def store_initial_appearance(self):
        self.original_neuron_pen = self.pen()
        self.original_neuron_brush = self.brush()

    def hoverEnterEvent(self, event):
        self.visualizer_ref.handle_neuron_hover_change(self, True)
        super().hoverEnterEvent(event)

    def hoverLeaveEvent(self, event):
        self.visualizer_ref.handle_neuron_hover_change(self, False)
        super().hoverLeaveEvent(event)

    def set_state(self, new_state):
        if self.state == new_state:
            return
        self.state = new_state
        self.update_neuron_appearance()

    def update_neuron_appearance(self):
        if self.state == HoverableNeuronItem.STATE_HIGHLIGHTED:
            self.setPen(self.highlight_neuron_pen)
            self.setBrush(self.original_neuron_brush)
        elif self.state == HoverableNeuronItem.STATE_SIBLING_OF_HOVERED:
            self.setPen(self.original_neuron_pen)
            self.setBrush(self.original_neuron_brush)
        else:  # STATE_DEFAULT
            self.setPen(self.original_neuron_pen)
            self.setBrush(self.original_neuron_brush)

=======
def get_diverging_neuron_color(activation_value):
    """Maps an activation value to a diverging color scheme (blue-white-red)."""
    normalized_value = np.clip(activation_value, -1.0, 1.0)  # Clip to a reasonable range

    if normalized_value >= 0:
        # Map [0, 1] to [white, red]
        intensity = int(normalized_value * 255)
        red = 255
        green = 255 - intensity
        blue = 255 - intensity
        alpha = 255
    else:
        # Map [-1, 0) to [blue, white)
        intensity = int(abs(normalized_value) * 255)
        red = 255 - intensity
        green = 255 - intensity
        blue = 255
        alpha = 255

    return QColor(red, green, blue, alpha)
>>>>>>> 864bd63f

class MLPVisualizer(QMainWindow):
    def __init__(self, json_data_path=None):
        super().__init__()
        self.setWindowTitle("MLP Architecture Visualization")
        self.resize(1200, 800)

        self.data = None
        self.current_pass = "1"
        self.max_pass = 1
        self._initial_fit_done = False
        self.all_metrics_data = []  # Stores tuples: (pass_num, loss, accuracy)
        self._all_neuron_items = []  # Flat list of all HoverableNeuronItem instances
        self._all_connection_lines = []
        self.setup_ui()

        # Load data if path is provided
        if json_data_path:
            self.load_data(json_data_path)
            self.visualize_network(preserve_current_view=False)
            self.update_plot()

    def setup_ui(self):
        """Set up the UI components."""
        # Main layout
        self.central_widget = QWidget()
        self.setCentralWidget(self.central_widget)
        self.main_layout = QVBoxLayout(self.central_widget)

        # Controls layout
        self.controls_layout = QHBoxLayout()
        self.main_layout.addLayout(self.controls_layout)

        # Set up pass slider
        self.controls_layout.addWidget(QLabel("Pass:"))
        self.pass_slider = QSlider(Qt.Orientation.Horizontal)
        self.pass_slider.setMinimum(1)
        self.pass_slider.setMaximum(1)  # Will be updated when data is loaded
        self.pass_slider.setValue(1)
        self.pass_slider.setTickPosition(QSlider.TickPosition.TicksBelow)
        self.pass_slider.setTickInterval(1)
        self.pass_slider.valueChanged.connect(self.change_pass)
        self.controls_layout.addWidget(self.pass_slider)

        # Pass label
        self.pass_display_label = QLabel("Pass: 1/1")  # Initial text
        self.controls_layout.addWidget(self.pass_display_label)

        # Zoom buttons
        self.controls_layout.addWidget(QPushButton("Zoom Out", clicked=self.zoom_out))
        self.controls_layout.addWidget(QPushButton("Zoom In", clicked=self.zoom_in))
        self.controls_layout.addStretch(1)

        # Content layout
        self.content_layout = QHBoxLayout()
        self.main_layout.addLayout(self.content_layout)

        # Image display
        self.image_label = QLabel()
        self.image_label.setFixedSize(200, 200)
        self.image_label.setAlignment(Qt.AlignmentFlag.AlignCenter)
        self.content_layout.addWidget(self.image_label)

        # Scene and view setup
        self.scene = QGraphicsScene()
        self.scene.setBackgroundBrush(QBrush(Qt.GlobalColor.darkGray))
        self.view = ZoomableGraphicsView(self.scene)
        self.view.setRenderHint(QPainter.RenderHint.Antialiasing)
        self.view.setDragMode(QGraphicsView.DragMode.ScrollHandDrag)
        self.view.setViewport(QOpenGLWidget())
        self.content_layout.addWidget(self.view)

        # Plot Panel (bottom)
        plot_panel_container = QWidget()  # Use a container for better sizing control if needed
        plots_hbox_layout = QHBoxLayout(plot_panel_container)  # Horizontal layout for two plots

        # Loss Plot Widget
        self.loss_plot_widget = pg.PlotWidget(name="LossPlot")
        self.loss_plot_widget.setTitle("Loss over Passes", color=pg.getConfigOption('foreground'), size="10pt")
        self.loss_plot_widget.setLabel('left', 'Loss Value', color=pg.getConfigOption('foreground'))
        self.loss_plot_widget.setLabel('bottom', 'Pass Number', color=pg.getConfigOption('foreground'))
        self.loss_plot_widget.showGrid(x=True, y=True, alpha=0.3)
        self.loss_plot_item = self.loss_plot_widget.plot(pen=pg.mkPen(color='r', width=2), name="Loss")
        plots_hbox_layout.addWidget(self.loss_plot_widget)

        # Accuracy Plot Widget
        self.accuracy_plot_widget = pg.PlotWidget(name="AccuracyPlot")
        self.accuracy_plot_widget.setTitle("Accuracy over Passes", color=pg.getConfigOption('foreground'), size="10pt")
        self.accuracy_plot_widget.setLabel('left', 'Accuracy Value', color=pg.getConfigOption('foreground'))
        self.accuracy_plot_widget.setLabel('bottom', 'Pass Number', color=pg.getConfigOption('foreground'))
        self.accuracy_plot_widget.showGrid(x=True, y=True, alpha=0.3)
        self.accuracy_plot_item = self.accuracy_plot_widget.plot(pen=pg.mkPen(color='b', width=2), name="Accuracy")
        plots_hbox_layout.addWidget(self.accuracy_plot_widget)
        plot_panel_container.setMaximumHeight(250)  # Set min height for the plot area
        self.main_layout.addWidget(plot_panel_container, stretch=1)

    def load_data(self, json_path):
        """Load the collected MLP data from a JSON file."""
        try:
            with open(json_path, 'r') as f:
                self.data = json.load(f)

            # Get numeric passes and update slider
            numeric_passes = [int(k) for k in self.data.keys() if k.isdigit()]
            if numeric_passes:
                self.max_pass = max(numeric_passes)
                self.pass_slider.setMaximum(self.max_pass)
                self.pass_slider.setValue(1)
                self.current_pass = "1"
                self.pass_display_label.setText(f"Pass: {self.current_pass}/{self.max_pass}")

                for pass_num_int in numeric_passes:
                    pass_num_str = str(pass_num_int)
                    pass_data_dict = self.data.get(pass_num_str, {})
                    loss = pass_data_dict.get("loss")
                    accuracy = pass_data_dict.get("accuracy")

                    # Ensure values are valid numbers before appending
                    if isinstance(loss, (int, float)) and isinstance(accuracy, (int, float)):
                        self.all_metrics_data.append((pass_num_int, float(loss), float(accuracy)))

                self.all_metrics_data.sort(key=lambda x: x[0])
                # Calculate min/max loss and accuracy
                min_loss = min(self.all_metrics_data, key=lambda x: x[1])[1] if self.all_metrics_data else None
                max_loss = max(self.all_metrics_data, key=lambda x: x[1])[1] if self.all_metrics_data else None
                min_acc = min(self.all_metrics_data, key=lambda x: x[2])[2] if self.all_metrics_data else None
                max_acc = max(self.all_metrics_data, key=lambda x: x[2])[2] if self.all_metrics_data else None
                # Set plot limits
                self.loss_plot_widget.setXRange(1, self.max_pass)
                self.accuracy_plot_widget.setXRange(1, self.max_pass)
                self.loss_plot_widget.setYRange(min_loss, max_loss)
                self.accuracy_plot_widget.setYRange(min_acc, max_acc)
            else:  # No numeric passes found
                self.max_pass = 1
                self.current_pass = "1"
                self.pass_slider.setMaximum(1)
                self.pass_slider.setValue(1)
                self.pass_display_label.setText("Pass: 1/1")
        except Exception as e:
            print(f"Error loading data: {e}")
            self.data = None  # Ensure data is None if loading fails
            self.max_pass = 1
            self.current_pass = "1"
            self.pass_slider.setMaximum(1)
            self.pass_slider.setValue(1)
            self.pass_display_label.setText("Pass: N/A")

    def update_plot(self):
        if not self.all_metrics_data:
            if self.loss_plot_item:
                self.loss_plot_item.setData([], [])
            if self.accuracy_plot_item:
                self.accuracy_plot_item.setData([], [])
            return

        current_pass_int = int(self.current_pass)
        plot_data_tuples = [item for item in self.all_metrics_data if item[0] <= current_pass_int]

        if not plot_data_tuples:
            if self.loss_plot_item:
                self.loss_plot_item.setData([], [])
            if self.accuracy_plot_item:
                self.accuracy_plot_item.setData([], [])
            return

        passes = [item[0] for item in plot_data_tuples]
        losses = [item[1] for item in plot_data_tuples]
        accuracies = [item[2] for item in plot_data_tuples]

        self.loss_plot_item.setData(passes, losses)
        self.accuracy_plot_item.setData(passes, accuracies)

    def change_pass(self, pass_value):
        """Change the visualization to show a different pass."""
        self.current_pass = str(pass_value)
        self.pass_display_label.setText(f"Pass: {self.current_pass}/{self.max_pass}")
        self.visualize_network(preserve_current_view=self._initial_fit_done)
        self.update_plot()

    def zoom_in(self):
        """Zoom in the view."""
        self.view.scale(1.2, 1.2)

    def zoom_out(self):
        """Zoom out the view."""
        self.view.scale(0.8, 0.8)

    def visualize_network(self, preserve_current_view=True):
        """Visualize the MLP architecture based on the loaded data."""
        if not self.data:
            print("No data loaded.")
            return

        # Clear the scene
        self.scene.clear()
        self._all_neuron_items.clear()
        self._all_connection_lines.clear()
        architecture = self.data.get("architecture", {})

        # Identify and sort layers by their index
        all_layers = sorted([(k, v) for k, v in architecture.items()],
                            key=lambda x: int(x[0].split('_')[0]))

        linear_layers = [(k, v) for k, v in all_layers if "Linear" in k]

        neuron_radius = 20
        layer_spacing = 200
        neuron_spacing = 70

        layer_sizes = []
        for i, (layer_key, layer_info) in enumerate(linear_layers):
            if i == 0:
                in_features = layer_info.get("in_features", 5)
                out_features = layer_info.get(" out_features", 5)  # Note the space in key
                layer_sizes.append(int(in_features))
                layer_sizes.append(int(out_features))
            else:
                out_features = layer_info.get(" out_features", 2)  # Note the space in key
                layer_sizes.append(int(out_features))

        # Create and position neurons
        neurons = self.create_neurons(layer_sizes, layer_spacing, neuron_spacing, neuron_radius, linear_layers)

        # Draw connections (weights)
        self.draw_connections(neurons, linear_layers)

        # Add layer labels
        self.add_layer_labels(all_layers, layer_spacing)

        # Add prediction display
        self.add_prediction_display(all_layers, linear_layers, layer_spacing, neurons)

        # Adjust view
        current_items_rect = self.scene.itemsBoundingRect()
        if not current_items_rect.isNull() and current_items_rect.isValid():
            padded_rect = current_items_rect.adjusted(-50, -50, 50, 50)
            self.scene.setSceneRect(padded_rect)
        elif not self.scene.items():  # Scene is empty
            self.scene.setSceneRect(0, 0, 1, 1)  # Minimal rect

        if not preserve_current_view or not self._initial_fit_done:
            if not self.scene.sceneRect().isEmpty() and self.scene.sceneRect().isValid():
                self.view.fitInView(self.scene.sceneRect(), Qt.AspectRatioMode.KeepAspectRatio)
            self._initial_fit_done = True

        # Update image visualization
        self.visualize_input_image()

    def add_prediction_display(self, all_layers, linear_layers, layer_spacing, neurons):
        x_output_area_center = 150  # Default if no neurons/layers
        if neurons:
            # X-coord of the center of a neuron in the last layer
            x_last_neuron_layer_center_coord = neurons[-1][0][1].x()
            x_output_area_center = x_last_neuron_layer_center_coord + layer_spacing  # Adjust this factor as needed
        elif linear_layers:  # Fallback if no neurons drawn but linear layers exist
            # Estimate based on number of linear layers
            x_output_area_center = (len(linear_layers)) * layer_spacing + 200
        elif all_layers:  # Fallback if only generic layers
            x_output_area_center = (len(all_layers) - 1) * layer_spacing * 0.5 + 200

        if all_layers and self.current_pass in self.data:
            if 'prediction' in self.data[self.current_pass] and 'logits' in self.data[self.current_pass]:
                    prediction = self.data[self.current_pass]['prediction']

                    # --- Histogram Drawing ---
                    # 1. Calculate Softmax probabilities
                    logits = self.data[self.current_pass]['logits']
                    logits_array = np.array(logits, dtype=np.float32)
                    exp_logits = np.exp(logits_array - np.max(logits_array))  # Subtract max for numerical stability
                    probabilities = exp_logits / np.sum(exp_logits)

                    num_classes = len(probabilities)
                    hist_bar_width = 20
                    hist_bar_spacing = 5
                    max_bar_pixel_height = 360  # Max height for a bar representing 1.0 probability
                    hist_total_width = num_classes * hist_bar_width + (num_classes - 1) * hist_bar_spacing
                    hist_start_x = x_output_area_center - (hist_total_width / 2)
                    current_hist_x = int(hist_start_x)  # Initialize for the loop

                    # Y position for the baseline of the histogram bars
                    y_hist_baseline = 250

                    hist_bar_font = QFont()
                    hist_bar_font.setPointSize(8)

                    for i in range(num_classes):
                        bar_height = probabilities[i] * max_bar_pixel_height

                        # Bar
                        bar = QGraphicsRectItem(current_hist_x,
                                                y_hist_baseline - bar_height,
                                                hist_bar_width,
                                                bar_height)
                        bar_color = QColor(Qt.GlobalColor.blue)
                        if i == prediction:
                            bar_color = QColor(Qt.GlobalColor.green)  # Highlight predicted bar
                        bar.setBrush(QBrush(bar_color))
                        bar.setPen(QPen(Qt.GlobalColor.black, 0.5))  # Thin border
                        self.scene.addItem(bar)

                        # Label for the bar (class index)
                        label = QGraphicsTextItem(str(i))
                        label.setFont(hist_bar_font)
                        label_x_pos = current_hist_x + hist_bar_width / 2 - label.boundingRect().width() / 2
                        label_y_pos = y_hist_baseline + 2  # Just below the baseline
                        label.setPos(label_x_pos, label_y_pos)
                        self.scene.addItem(label)

                        current_hist_x += hist_bar_width + hist_bar_spacing

                    # --- Lines from last neurons to histogram bars ---
                    if neurons and neurons[-1] and len(neurons[-1]) == num_classes:
                        last_layer_neurons = neurons[-1]
                        line_pen = QPen(QColor(Qt.GlobalColor.gray), 1, Qt.PenStyle.DashLine)  # Dashed gray line
                        line_pen.setDashPattern([4, 2])  # Define dash pattern: 4px line, 2px gap

                        for i in range(num_classes):
                            if i < len(last_layer_neurons):  # Safety check
                                neuron_item, neuron_center_pos = last_layer_neurons[i]

                                # Target X for the line: center of the i-th histogram bar
                                target_x = hist_start_x + \
                                    (i * (hist_bar_width + hist_bar_spacing)) + (hist_bar_width / 2)
                                # Target Y for the line: slightly above the histogram baseline
                                target_y = y_hist_baseline - 5  # Adjust this offset as needed

                                line = QGraphicsLineItem(neuron_center_pos.x(), neuron_center_pos.y(),
                                                         target_x, target_y)
                                line.setPen(line_pen)
                                line.setZValue(-0.5)  # Behind histogram bars but above main connections
                                self.scene.addItem(line)

                    # --- Prediction Text (position below histogram) ---
                    prediction_text_content = f"Prediction: {prediction}"
                    prediction_text_item = QGraphicsTextItem(
                        prediction_text_content)  # Create item to measure its width
                    pred_font = QFont()
                    pred_font.setBold(True)
                    pred_font.setPointSize(12)
                    prediction_text_item.setFont(pred_font)
                    prediction_text_item.setDefaultTextColor(QColor(Qt.GlobalColor.black))

                    y_pred_text = y_hist_baseline + 2 + QGraphicsTextItem(str(0)).boundingRect().height() + 10

                    # Calculate starting X for prediction text so it's centered around x_output_area_center
                    pred_text_start_x = x_output_area_center - (prediction_text_item.boundingRect().width() / 2)

                    prediction_text_item.setPos(pred_text_start_x, y_pred_text)
                    self.scene.addItem(prediction_text_item)
            else:
                print(
                    f"Final Identity layer tag not found or no data for it in pass {self.current_pass}. Searched for tag like '{final_identity_tag}'.")

    def create_neurons(self, layer_sizes, layer_spacing, neuron_spacing, neuron_radius, linear_layers):
        """Create and position neurons for each layer."""
        neurons = []  # This will store tuples of (HoverableNeuronItem, QPointF)

        scene_rect = self.view.rect()
        available_height = scene_rect.height()

        for layer_idx, layer_size in enumerate(layer_sizes):
            layer_neurons_with_pos = []  # For the return structure
            x = layer_idx * layer_spacing + 100
            layer_height = (layer_size - 1) * neuron_spacing
            y_offset = (available_height - layer_height) / 2

            for neuron_idx in range(layer_size):
                y = y_offset + neuron_idx * neuron_spacing
                neuron_item = HoverableNeuronItem(layer_idx, neuron_idx, self, x - neuron_radius, y - neuron_radius,
                                                  2 * neuron_radius, 2 * neuron_radius)

                activation_value = self.get_activation_value(layer_idx, neuron_idx, linear_layers)
                if activation_value is not None:
<<<<<<< HEAD
                    intensity = min(255, int(abs(activation_value) * 200) + 50)
                    color = QColor(100, 100, 255, intensity) if activation_value >= 0 else QColor(
                        255, 100, 100, intensity)
                    neuron_item.setBrush(QBrush(color))
=======
                    color = get_diverging_neuron_color(activation_value)
                    neuron.setBrush(QBrush(color))
>>>>>>> 864bd63f
                else:
                    neuron_item.setBrush(QBrush(QColor(200, 200, 200)))
                neuron_item.setPen(QPen(Qt.GlobalColor.black, 1))
                neuron_item.store_initial_appearance()

<<<<<<< HEAD
                self.scene.addItem(neuron_item)
                self._all_neuron_items.append(neuron_item)

                label_text = f"L={layer_idx}, N={neuron_idx}"
=======
                neuron.setPen(QPen(Qt.GlobalColor.black, 1))
                neuron.setZValue(2)
                self.scene.addItem(neuron)

                # Add neuron label
                label_text = f"L={layer_idx}.N={neuron_idx}"
>>>>>>> 864bd63f
                if activation_value is not None:
                    label_text += f"\nact={activation_value:.3f}"
                label = QGraphicsTextItem(label_text)
                label.setDefaultTextColor(QColor(Qt.GlobalColor.white))
                label.setPos(x - neuron_radius - 10, y - neuron_radius - 35)
                self.scene.addItem(label)

                layer_neurons_with_pos.append((neuron_item, QPointF(x, y)))
            neurons.append(layer_neurons_with_pos)
        return neurons

    def get_activation_value(self, layer_idx, neuron_idx, linear_layers):
        """Get the activation value for a neuron if available."""
        if layer_idx >= len(linear_layers):
            return None

        layer_key = linear_layers[layer_idx][0]
        if self.current_pass not in self.data:
            return None

        layer_data = self.data[self.current_pass].get(layer_key, {})
        if 'input' in layer_data and neuron_idx < len(layer_data['input']):
            return layer_data['input'][neuron_idx]

        return None

    def draw_connections(self, structured_neurons, linear_layers):  # Takes the output of create_neurons
        """Draw connections (weights) between neurons."""
        if not structured_neurons or len(structured_neurons) < 1:  # Check if there's at least one layer of neurons
            return

        for i in range(len(linear_layers)):
            if i + 1 >= len(structured_neurons):  # Ensure there is a next layer in structured_neurons
                break

            layer_key, _ = linear_layers[i]
            current_pass_data = self.data.get(self.current_pass, {})
            layer_data = current_pass_data.get(layer_key, {})
            weight_matrix = layer_data.get("weight", [])

            if weight_matrix:
                # Ensure neuron lists for current and next layer are not empty
                if not structured_neurons[i] or not structured_neurons[i+1]:
                    continue

                for from_idx in range(len(structured_neurons[i])):
                    for to_idx in range(len(structured_neurons[i + 1])):
                        if to_idx < len(weight_matrix) and from_idx < len(weight_matrix[to_idx]):
                            weight = weight_matrix[to_idx][from_idx]
                            weight_abs = abs(weight)
                            thickness = max(0.5, min(3.5, weight_abs * 3.5))
                            # Line colors: Red for positive, Blue for negative
                            line_color_tuple = (255, 0, 0, min(255, int(weight_abs * 180) + 70)) if weight >= 0 \
                                else (0, 0, 255, min(255, int(weight_abs * 180) + 70))
                            color = QColor(*line_color_tuple)

                            # Get HoverableNeuronItem instances
                            start_neuron_item, start_point = structured_neurons[i][from_idx]
                            end_neuron_item, end_point = structured_neurons[i + 1][to_idx]

                            line = QGraphicsLineItem(start_point.x(), start_point.y(),
                                                     end_point.x(), end_point.y())
<<<<<<< HEAD
                            original_pen = QPen(color, thickness)
                            line.setPen(original_pen)
                            line.setZValue(-1)
=======
                            line.setPen(QPen(color, thickness))
                            line.setZValue(-2)  # Put connections behind neurons
>>>>>>> 864bd63f
                            self.scene.addItem(line)

                            self._all_connection_lines.append({
                                'line': line,
                                'source_neuron': start_neuron_item,
                                'target_neuron': end_neuron_item,
                                'original_pen': QPen(original_pen),  # Store a copy
                                'original_z': -1
                            })

    def handle_neuron_hover_change(self, hovered_neuron_item, is_hover_enter):
        if is_hover_enter:
            self.active_hovered_neuron_item = hovered_neuron_item
            for neuron_item in self._all_neuron_items:
                if neuron_item == hovered_neuron_item:
                    neuron_item.set_state(HoverableNeuronItem.STATE_HIGHLIGHTED)
                elif neuron_item.layer_idx == hovered_neuron_item.layer_idx:
                    neuron_item.set_state(HoverableNeuronItem.STATE_SIBLING_OF_HOVERED)
                else:
                    neuron_item.set_state(HoverableNeuronItem.STATE_DEFAULT)
        else:
            self.active_hovered_neuron_item = None
            for neuron_item in self._all_neuron_items:
                neuron_item.set_state(HoverableNeuronItem.STATE_DEFAULT)

        self.update_all_connections_appearance()  # Update lines based on new neuron states
        self.scene.update()

    def update_all_connections_appearance(self):
        for conn_data in self._all_connection_lines:
            line = conn_data['line']
            source_neuron = conn_data['source_neuron']
            target_neuron = conn_data['target_neuron']
            original_pen = conn_data['original_pen']
            original_z = conn_data['original_z']

            # Determine line appearance based on states of connected neurons
            is_part_of_highlighted_path = (source_neuron.state == HoverableNeuronItem.STATE_HIGHLIGHTED or
                                           target_neuron.state == HoverableNeuronItem.STATE_HIGHLIGHTED)

            # If either connected neuron is part of the main highlighted path
            if is_part_of_highlighted_path:
                line.setPen(original_pen)
                line.setZValue(HoverableNeuronItem.highlighted_connection_z_value)
            # If source is a sibling (and target is not highlighted, implies connection to next layer)
            # OR if target is a sibling (and source is not highlighted, implies connection from prev layer)
            elif (source_neuron.state == HoverableNeuronItem.STATE_SIBLING_OF_HOVERED or
                  target_neuron.state == HoverableNeuronItem.STATE_SIBLING_OF_HOVERED):
                dim_color = QColor(original_pen.color())
                dim_color.setAlpha(HoverableNeuronItem.dimmed_connection_alpha)
                dimmed_pen = QPen(dim_color, original_pen.widthF())
                # Copy other pen properties
                dimmed_pen.setStyle(original_pen.style())
                dimmed_pen.setCapStyle(original_pen.capStyle())
                dimmed_pen.setJoinStyle(original_pen.joinStyle())
                line.setPen(dimmed_pen)
                # Keep original Z, or maybe -0.5 to be above other default lines but below main highlight
                line.setZValue(original_z)
            # Default state for all other lines
            else:
                line.setPen(original_pen)
                line.setZValue(original_z)

    def add_layer_labels(self, all_layers, layer_spacing):
        """Add labels for each layer."""
        title_font = QFont()
        title_font.setBold(True)
        title_font.setPointSize(24)

        ind = 0
        layer_height = 0
        label_offset = 10

        for i, (layer_key, _) in enumerate(all_layers):
            if any(layer_type in layer_key for layer_type in ["ReLU", "tanh", "LeakyReLU", "sigmoid"]):
                preceding_layer = all_layers[i-1][0]
                prepreciding_layer = all_layers[i-2][0] if i >= 2 else ""
                if "Linear" not in preceding_layer and "Linear" not in prepreciding_layer:
                    continue
                layer_key = layer_key.split("_")[1]
                x = ind * layer_spacing + 125
                y = layer_height + label_offset  # place below the layer
                ind += 1

                label = QGraphicsTextItem(layer_key)
                label.setFont(title_font)
                label.setPos(x, y)
                self.scene.addItem(label)

    def visualize_input_image(self):
        """Visualize the input image as grayscale."""
        if not self.data or self.current_pass not in self.data:
            return

        image_data = self.data[self.current_pass].get("input")
        if not image_data:
            return

        # Convert to normalized grayscale image
        image_array = np.array(image_data, dtype=np.float32)
        min_val = image_array.min()
        max_val = image_array.max()
        range_val = max_val - min_val

        if range_val != 0:
            image_array = (image_array - min_val) / range_val
        else:
            image_array = np.zeros_like(image_array)

        image_array = (image_array * 255).astype(np.uint8)

        # Create and display image
        h, w = image_array.shape[1:]
        qimage = QImage(image_array.data, w, h, w, QImage.Format.Format_Grayscale8)
        self.image_label.setPixmap(QPixmap.fromImage(qimage).scaled(
            200, 200, Qt.AspectRatioMode.KeepAspectRatio))

    def resizeEvent(self, event):
        """Handle window resize events."""
        super().resizeEvent(event)


def visualize_mlp(json_path):
    """Create and show the MLP visualizer with the given data."""
    app = QApplication(sys.argv)
    visualizer = MLPVisualizer(json_path)
    visualizer.show()
    sys.exit(app.exec())


if __name__ == "__main__":
    visualize_mlp("../../example.json")<|MERGE_RESOLUTION|>--- conflicted
+++ resolved
@@ -23,7 +23,6 @@
             self.scale(1.0 / zoom_factor, 1.0 / zoom_factor)
 
 
-<<<<<<< HEAD
 class HoverableNeuronItem(QGraphicsEllipseItem):
     STATE_DEFAULT = 0
     STATE_HIGHLIGHTED = 1
@@ -75,7 +74,6 @@
             self.setPen(self.original_neuron_pen)
             self.setBrush(self.original_neuron_brush)
 
-=======
 def get_diverging_neuron_color(activation_value):
     """Maps an activation value to a diverging color scheme (blue-white-red)."""
     normalized_value = np.clip(activation_value, -1.0, 1.0)  # Clip to a reasonable range
@@ -96,7 +94,6 @@
         alpha = 255
 
     return QColor(red, green, blue, alpha)
->>>>>>> 864bd63f
 
 class MLPVisualizer(QMainWindow):
     def __init__(self, json_data_path=None):
@@ -470,33 +467,17 @@
 
                 activation_value = self.get_activation_value(layer_idx, neuron_idx, linear_layers)
                 if activation_value is not None:
-<<<<<<< HEAD
-                    intensity = min(255, int(abs(activation_value) * 200) + 50)
-                    color = QColor(100, 100, 255, intensity) if activation_value >= 0 else QColor(
-                        255, 100, 100, intensity)
+                    color = get_diverging_neuron_color(activation_value)
                     neuron_item.setBrush(QBrush(color))
-=======
-                    color = get_diverging_neuron_color(activation_value)
-                    neuron.setBrush(QBrush(color))
->>>>>>> 864bd63f
                 else:
                     neuron_item.setBrush(QBrush(QColor(200, 200, 200)))
                 neuron_item.setPen(QPen(Qt.GlobalColor.black, 1))
                 neuron_item.store_initial_appearance()
 
-<<<<<<< HEAD
                 self.scene.addItem(neuron_item)
                 self._all_neuron_items.append(neuron_item)
 
                 label_text = f"L={layer_idx}, N={neuron_idx}"
-=======
-                neuron.setPen(QPen(Qt.GlobalColor.black, 1))
-                neuron.setZValue(2)
-                self.scene.addItem(neuron)
-
-                # Add neuron label
-                label_text = f"L={layer_idx}.N={neuron_idx}"
->>>>>>> 864bd63f
                 if activation_value is not None:
                     label_text += f"\nact={activation_value:.3f}"
                 label = QGraphicsTextItem(label_text)
@@ -559,14 +540,9 @@
 
                             line = QGraphicsLineItem(start_point.x(), start_point.y(),
                                                      end_point.x(), end_point.y())
-<<<<<<< HEAD
                             original_pen = QPen(color, thickness)
                             line.setPen(original_pen)
-                            line.setZValue(-1)
-=======
-                            line.setPen(QPen(color, thickness))
-                            line.setZValue(-2)  # Put connections behind neurons
->>>>>>> 864bd63f
+                            line.setZValue(-2)
                             self.scene.addItem(line)
 
                             self._all_connection_lines.append({
@@ -574,7 +550,7 @@
                                 'source_neuron': start_neuron_item,
                                 'target_neuron': end_neuron_item,
                                 'original_pen': QPen(original_pen),  # Store a copy
-                                'original_z': -1
+                                'original_z': -2
                             })
 
     def handle_neuron_hover_change(self, hovered_neuron_item, is_hover_enter):
