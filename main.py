import torch
import torch.nn as nn
import torch.nn.functional as F
import torch.optim as optim
from torchvision import datasets, transforms
from torch.utils.data import DataLoader
from torchmetrics import Accuracy
import os

from mlp_visualizer import ModelCollector, visualize_mlp


class ImageClassificationBase(nn.Module):
    def training_step(self, batch):
        images, labels = batch
        out = self(images)  # Generate predictions
        loss = F.cross_entropy(out, labels)  # Calculate loss
        return loss

    def validation_step(self, batch):
        images, labels = batch
        out = self(images)  # Generate predictions
        loss = F.cross_entropy(out, labels)  # Calculate loss
        acc = accuracy(out, labels)  # Calculate accuracy
        return {'val_loss': loss.detach(), 'val_acc': acc}

    def validation_epoch_end(self, outputs):
        batch_losses = [x['val_loss'] for x in outputs]
        epoch_loss = torch.stack(batch_losses).mean()  # Combine losses
        batch_accs = [x['val_acc'] for x in outputs]
        epoch_acc = torch.stack(batch_accs).mean()  # Combine accuracies
        return {'val_loss': epoch_loss.item(), 'val_acc': epoch_acc.item()}

    def epoch_end(self, epoch, result):
        print("Epoch [{}], train_loss: {:.4f}, val_loss: {:.4f}, val_acc: {:.4f}".format(
            epoch, result['train_loss'], result['val_loss'], result['val_acc']))


def accuracy(outputs, labels):
    _, preds = torch.max(outputs, dim=1)
    return torch.tensor(torch.sum(preds == labels).item() / len(preds))

class Cifar10CnnModel(ImageClassificationBase):
    def __init__(self):
        super().__init__()
        self.network = nn.Sequential(
            nn.Conv2d(3, 32, kernel_size=3, padding=1),
            nn.ReLU(),
            nn.Conv2d(32, 64, kernel_size=3, stride=1, padding=1),
            nn.ReLU(),
            nn.MaxPool2d(2, 2),  # output: 64 x 16 x 16

            nn.Conv2d(64, 128, kernel_size=3, stride=1, padding=1),
            nn.ReLU(),
            nn.Conv2d(128, 128, kernel_size=3, stride=1, padding=1),
            nn.ReLU(),
            nn.MaxPool2d(2, 2),  # output: 128 x 8 x 8

            nn.Conv2d(128, 256, kernel_size=3, stride=1, padding=1),
            nn.ReLU(),
            nn.Conv2d(256, 256, kernel_size=3, stride=1, padding=1),
            nn.ReLU(),
            nn.MaxPool2d(2, 2),  # output: 256 x 4 x 4

            nn.Flatten(),
            nn.Linear(256 * 4 * 4, 1024),
            nn.ReLU(),
            nn.Linear(1024, 512),
            nn.ReLU(),
            nn.Linear(512, 10))

    def forward(self, xb):
        return self.network(xb)


class CNN_large(nn.Module):
    def __init__(self):
        super(CNN_large, self).__init__()
        self.conv_block = nn.Sequential(
            nn.Conv2d(1, 32, kernel_size=3, stride=1, padding=1),
            nn.BatchNorm2d(32),
            nn.ReLU(),
            nn.Conv2d(32, 64, kernel_size=3, stride=1, padding=1),
            nn.BatchNorm2d(64),
            nn.ReLU(),
            nn.MaxPool2d(kernel_size=2, stride=2),
            nn.Conv2d(64, 128, kernel_size=3, stride=1, padding=1),
            nn.BatchNorm2d(128),
            nn.ReLU(),
            nn.MaxPool2d(kernel_size=2, stride=2)
        )

        self.linear_block = nn.Sequential(
            nn.Dropout(p=0.5),
            nn.Linear(128 * 7 * 7, 128),
            nn.BatchNorm1d(128),
            nn.ReLU(),
            nn.Dropout(0.5),
            nn.Linear(128, 64),
            nn.BatchNorm1d(64),
            nn.ReLU(),
            nn.Dropout(0.5),
            nn.Linear(64, 10)
        )

    def forward(self, x):
        x = self.conv_block(x)
        x = x.view(x.size(0), -1)
        x = self.linear_block(x)
        return x


class CNN(nn.Module):
    def __init__(self):
        super(CNN, self).__init__()
        self.conv1 = nn.Conv2d(1, 8, kernel_size=3, padding=1)
        self.conv2 = nn.Conv2d(8, 16, kernel_size=3, padding=1)
        self.conv3 = nn.Conv2d(16, 32, kernel_size=3, padding=1)
        self.conv4 = nn.Conv2d(32, 64, kernel_size=3, padding=1)
        self.fc1 = nn.Linear(64 * 3*3, 24)
        self.fc2 = nn.Linear(24, 24)
        self.fc3 = nn.Linear(24, 24)
        self.fc4 = nn.Linear(24, 24)
        self.fc5 = nn.Linear(24, 10)

    def forward(self, x):
        x = F.relu(self.conv1(x))
        x = F.dropout(x, p=0.5, training=self.training)
        x = F.relu(F.max_pool2d(self.conv2(x), 2))
        x = F.dropout(x, p=0.5, training=self.training)
        x = F.relu(F.max_pool2d(self.conv3(x), 2))
        x = F.dropout(x, p=0.5, training=self.training)
        x = F.relu(F.max_pool2d(self.conv4(x), 2))
        x = F.dropout(x, p=0.5, training=self.training)
        x = x.view(-1, 64 * 3*3)
        x = F.relu(self.fc1(x))
        x = F.dropout(x, training=self.training)
        x = F.relu(self.fc2(x))
        x = F.dropout(x, training=self.training)
        x = F.relu(self.fc3(x))
        x = F.dropout(x, training=self.training)
        x = F.relu(self.fc4(x))
        x = F.dropout(x, training=self.training)
        x = self.fc5(x)
        return x


def train_and_collect(train_dataset, test_dataset, batch_size=64, epochs=1,
                      lr=0.002, seed=1,
                      data_collection_interval=50, num_collections=-1, path="./collection.json",
                      model=None, neuron_cap=48):
    """
    Train a CNN model on MNIST and collect data at specified intervals.

    Args:
        batch_size: Training batch size
        epochs: Number of training epochs
        lr: Learning rate
        seed: Random seed
        data_collection_interval: Collect data every N batches
        num_collections: Number of data collections to make, -1 to collect until the end
    """
    if os.path.exists(path):
        print(f"File {path} already exists. Please remove it before running the script.")
        return
    torch.manual_seed(seed)
    torch.backends.cudnn.deterministic = True
    device = torch.device("cuda" if torch.cuda.is_available() else "cpu")
    print(f"Training model on {torch.cuda.get_device_name(0) if torch.cuda.is_available() else 'CPU'} with seed {seed}")

    train_loader = DataLoader(train_dataset, batch_size=batch_size, shuffle=True)
    test_loader = DataLoader(test_dataset, batch_size=1)
    test_iterator = iter(test_loader)

    # Create the CNN model
    model = CNN().to(device) if model is None else model.to(device)
    optimizer = optim.AdamW(model.parameters(), lr=lr)

    # Create data directory if it doesn't exist
    os.makedirs('./data/collections', exist_ok=True)

    # Training loop
    collections_made = 0
    batch_count = 0
    collector = ModelCollector(model, neuron_cap)

<<<<<<< HEAD
    acc = Accuracy("multiclass", num_classes=10).to(device)

=======
    acc= torchmetrics.Accuracy("multiclass", num_classes=10).to(device)
    avg_loss = 0
>>>>>>> 52d11e87
    for epoch in range(epochs):
        model.train()
        for batch_idx, (data, target) in enumerate(train_loader):
            batch_count += 1

            # Move data and target to the specified device
            data, target = data.to(device), target.to(device)

            # Regular training step
            optimizer.zero_grad()
            output = model(data)
            loss = F.cross_entropy(output, target)
            loss.backward()
            optimizer.step()
            acc(output, target)

            avg_loss += loss.item()

            # Print progress
            if batch_idx % 10 == 0:
                print(f'Epoch: {epoch+1}/{epochs} [{batch_idx * len(data)}/{len(train_loader.dataset)}'
                      f' ({100. * batch_idx / len(train_loader):.0f}%)]\tEpoch Acc: {acc.compute():.6f}')

            # Collect data at specified intervals
            if batch_count % data_collection_interval == 0 and (collections_made < num_collections or num_collections == -1):
                model.eval()

                print(f"\nCollecting data (collection {collections_made + 1}{'/' + str(num_collections) if num_collections > 0 else ''})..."
                      f"at step {batch_idx + 1 + epoch * len(train_loader)}")
                sample_image, target = next(test_iterator)
                sample_image = sample_image.to(device)
                target = torch.tensor(target, dtype=torch.int64, device=device)
                output = collector(sample_image, input=sample_image[0])
                prediction = output.argmax(dim=1).item()
                prediction_label = test_dataset.classes[prediction]
                collector.register_value("prediction", prediction)
                collector.register_value("label", prediction_label)
                collector.register_value("logits", output[0])
<<<<<<< HEAD
                accuracy = acc.compute()
                collector.register_value("loss", loss.item())
                collector.register_value("accuracy", accuracy)
                print(f"Loss: {loss.item():.6f}, Accuracy: {accuracy:.2f}")

=======
                loss = F.cross_entropy(output, target)

                collector.register_value("loss", avg_loss / (batch_idx + 1 + epoch * len(train_loader)))
                collector.register_value("accuracy", acc.compute())
                loss.backward()
>>>>>>> 52d11e87
                model.train()
                collections_made += 1
        acc.reset()
    print(f'Epoch: {epochs}/{epochs} [{len(train_loader.dataset)}/{len(train_loader.dataset)} (100%)]')

    # Save the collected data
    json_path = path
    collector.dump_to_json(json_path)


def visualize_collected_data(json_path):
    print(f"Visualizing collected data from {json_path}...")
    visualize_mlp(json_path)


<<<<<<< HEAD
if __name__ == "__main__":
    # Train the model and collect data
    path = './data/collections/mnist_collection.json'
    train_and_collect(path=path, model=CNN(), data_collection_interval=50)
    visualize_collected_data(path)

    path = './data/collections/mnist_collection_largeCNN.json'
    train_and_collect(path=path, model=CNN_large(), data_collection_interval=20, neuron_cap=24)
=======
def train(path, train, test, model, epochs=1, batch_size=32, data_collection_interval=50, cap=24, num_collections=-1):
    print("Training model and collecting data...")
    train_and_collect(
        train,
        test,
        batch_size=batch_size,
        epochs=epochs,
        data_collection_interval=data_collection_interval,
        num_collections=num_collections,
        path=path,
        model=model,
        cap=cap,
    )

def get_cifar():
    transform_train = transforms.Compose([
        transforms.RandomCrop(32, padding=4),  # random crop with padding
        transforms.RandomHorizontalFlip(),  # random horizontal flip
        transforms.ToTensor(),  # convert to tensor and scale to [0, 1]
        transforms.Normalize((0.4914, 0.4822, 0.4465),  # mean
                             (0.2023, 0.1994, 0.2010))  # std
    ])
    transform_test = transforms.Compose([
        transforms.ToTensor(),
        transforms.Normalize((0.4914, 0.4822, 0.4465),
                             (0.2023, 0.1994, 0.2010))
    ])
    train = datasets.CIFAR10(root='./data', train=True, download=True, transform=transform_train)
    test = datasets.CIFAR10(root='./data', train=False, download=True, transform=transform_test)
    return train, test

def get_mnist():
    transform = transforms.Compose([
        transforms.ToTensor(),
        transforms.Normalize((0.1310,), (0.3085,))
    ])
    train_dataset = datasets.MNIST('./data', train=True, download=True, transform=transform)
    test_dataset = datasets.MNIST('./data', train=False, transform=transform)
    return train_dataset, test_dataset

if __name__ == "__main__":
    # Train the model and collect data
    path = './data/collections/cifar10_collection.json'
    train_dataset, test_dataset = get_cifar()
    train(path, train_dataset, test_dataset, Cifar10CnnModel(), epochs=5)
>>>>>>> 52d11e87
    visualize_collected_data(path)<|MERGE_RESOLUTION|>--- conflicted
+++ resolved
@@ -39,6 +39,7 @@
 def accuracy(outputs, labels):
     _, preds = torch.max(outputs, dim=1)
     return torch.tensor(torch.sum(preds == labels).item() / len(preds))
+
 
 class Cifar10CnnModel(ImageClassificationBase):
     def __init__(self):
@@ -184,13 +185,8 @@
     batch_count = 0
     collector = ModelCollector(model, neuron_cap)
 
-<<<<<<< HEAD
     acc = Accuracy("multiclass", num_classes=10).to(device)
 
-=======
-    acc= torchmetrics.Accuracy("multiclass", num_classes=10).to(device)
-    avg_loss = 0
->>>>>>> 52d11e87
     for epoch in range(epochs):
         model.train()
         for batch_idx, (data, target) in enumerate(train_loader):
@@ -229,19 +225,11 @@
                 collector.register_value("prediction", prediction)
                 collector.register_value("label", prediction_label)
                 collector.register_value("logits", output[0])
-<<<<<<< HEAD
                 accuracy = acc.compute()
                 collector.register_value("loss", loss.item())
                 collector.register_value("accuracy", accuracy)
                 print(f"Loss: {loss.item():.6f}, Accuracy: {accuracy:.2f}")
 
-=======
-                loss = F.cross_entropy(output, target)
-
-                collector.register_value("loss", avg_loss / (batch_idx + 1 + epoch * len(train_loader)))
-                collector.register_value("accuracy", acc.compute())
-                loss.backward()
->>>>>>> 52d11e87
                 model.train()
                 collections_made += 1
         acc.reset()
@@ -257,16 +245,6 @@
     visualize_mlp(json_path)
 
 
-<<<<<<< HEAD
-if __name__ == "__main__":
-    # Train the model and collect data
-    path = './data/collections/mnist_collection.json'
-    train_and_collect(path=path, model=CNN(), data_collection_interval=50)
-    visualize_collected_data(path)
-
-    path = './data/collections/mnist_collection_largeCNN.json'
-    train_and_collect(path=path, model=CNN_large(), data_collection_interval=20, neuron_cap=24)
-=======
 def train(path, train, test, model, epochs=1, batch_size=32, data_collection_interval=50, cap=24, num_collections=-1):
     print("Training model and collecting data...")
     train_and_collect(
@@ -280,6 +258,7 @@
         model=model,
         cap=cap,
     )
+
 
 def get_cifar():
     transform_train = transforms.Compose([
@@ -298,6 +277,7 @@
     test = datasets.CIFAR10(root='./data', train=False, download=True, transform=transform_test)
     return train, test
 
+
 def get_mnist():
     transform = transforms.Compose([
         transforms.ToTensor(),
@@ -307,10 +287,17 @@
     test_dataset = datasets.MNIST('./data', train=False, transform=transform)
     return train_dataset, test_dataset
 
+
 if __name__ == "__main__":
     # Train the model and collect data
+    path = './data/collections/mnist_collection.json'
+    train_and_collect(path=path, model=CNN(), data_collection_interval=50)
+    visualize_collected_data(path)
+
+    path = './data/collections/mnist_collection_largeCNN.json'
+    train_and_collect(path=path, model=CNN_large(), data_collection_interval=20, neuron_cap=24)
+
     path = './data/collections/cifar10_collection.json'
     train_dataset, test_dataset = get_cifar()
     train(path, train_dataset, test_dataset, Cifar10CnnModel(), epochs=5)
->>>>>>> 52d11e87
     visualize_collected_data(path)